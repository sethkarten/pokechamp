--- conflicted
+++ resolved
@@ -198,50 +198,45 @@
                            device=device,
                            llm_backend=llm_backend)
     elif 'pokechamp' in name:
-<<<<<<< HEAD
-        # Use VGC player for VGC formats, regular player for others
+        # Use VGC player for VGC formats, timeout player for online mode, regular player for others
         if 'vgc' in battle_format:
             return LLMVGCPlayer(battle_format=battle_format,
-=======
-        if use_timeout and online:
+                           api_key=KEY,
+                           backend=backend,
+                           temperature=args.temperature,
+                           prompt_algo=prompt_algo,
+                           log_dir=args.log_dir,
+                           account_configuration=AccountConfiguration(f'{USERNAME}{PNUMBER1}', PASSWORD),
+                           server_configuration=server_config,
+                           save_replays=args.log_dir,
+                           prompt_translate=state_translate3,
+                           device=device,
+                           llm_backend=llm_backend)
+        elif use_timeout and online:
             from pokechamp.timeout_llm_player import TimeoutLLMPlayer
             return TimeoutLLMPlayer(battle_format=battle_format,
->>>>>>> cd91ec83
-                           api_key=KEY,
-                           backend=backend,
-                           temperature=args.temperature,
-                           prompt_algo=prompt_algo,
-                           log_dir=args.log_dir,
-                           account_configuration=AccountConfiguration(f'{USERNAME}{PNUMBER1}', PASSWORD),
-                           server_configuration=server_config,
-                           save_replays=args.log_dir,
-<<<<<<< HEAD
-                           prompt_translate=state_translate3,
-                           device=device,
-                           llm_backend=llm_backend)
-=======
+                           api_key=KEY,
+                           backend=backend,
+                           temperature=args.temperature,
+                           prompt_algo=prompt_algo,
+                           log_dir=args.log_dir,
+                           account_configuration=AccountConfiguration(f'{USERNAME}{PNUMBER1}', PASSWORD),
+                           server_configuration=server_config,
+                           save_replays=args.log_dir,
                            prompt_translate=state_translate2,
                            device=device,
                            llm_backend=llm_backend,
                            timeout_seconds=timeout_seconds)
->>>>>>> cd91ec83
         else:
             return LLMPlayer(battle_format=battle_format,
                            api_key=KEY,
                            backend=backend,
                            temperature=args.temperature,
                            prompt_algo=prompt_algo,
-<<<<<<< HEAD
-                        #    prompt_algo="minimax",
-                        #    prompt_algo="io",
-=======
->>>>>>> cd91ec83
-                           log_dir=args.log_dir,
-                           account_configuration=AccountConfiguration(f'{USERNAME}{PNUMBER1}', PASSWORD),
-                           server_configuration=server_config,
-                           save_replays=args.log_dir,
-<<<<<<< HEAD
-                        #    prompt_translate=prompt_translate,
+                           log_dir=args.log_dir,
+                           account_configuration=AccountConfiguration(f'{USERNAME}{PNUMBER1}', PASSWORD),
+                           server_configuration=server_config,
+                           save_replays=args.log_dir,
                            prompt_translate=state_translate2,
                            device=device,
                            llm_backend=llm_backend)
@@ -258,11 +253,6 @@
                        prompt_translate=state_translate3,
                        device=device,
                        llm_backend=llm_backend)
-=======
-                           prompt_translate=state_translate2,
-                           device=device,
-                           llm_backend=llm_backend)
->>>>>>> cd91ec83
     else:
         # Try to find a custom bot in the bots folder
         custom_bot_class = get_custom_bot_class(name)
