from copy import deepcopy
from time import sleep
from typing import List
import json
import os
import random

import numpy as np

from poke_env.environment.abstract_battle import AbstractBattle
from poke_env.environment.battle import Battle
from poke_env.environment.double_battle import DoubleBattle
from poke_env.environment.move import Move
from poke_env.environment.move_category import MoveCategory
from poke_env.environment.pokemon import Pokemon
from poke_env.environment.side_condition import SideCondition
from poke_env.player.local_simulation import LocalSim, SimNode
from poke_env.player.player import Player
from poke_env.player.battle_order import DoubleBattleOrder
from poke_env.data.gen_data import GenData
from pokechamp.prompts import get_micro_strat, get_move_prompt, get_number_turns_faint, get_status_num_turns_fnt, prompt_translate
from pokechamp.data_cache import (
    get_cached_move_effect,
    get_cached_pokemon_move_dict,
    get_cached_ability_effect,
    get_cached_pokemon_ability_dict,
    get_cached_item_effect,
    get_cached_pokemon_item_dict,
    get_cached_pokedex
)

move_effect = get_cached_move_effect()

def calculate_move_type_damage_multipier(type_1, type_2, type_chart, constraint_type_list):
    TYPE_list = 'BUG,DARK,DRAGON,ELECTRIC,FAIRY,FIGHTING,FIRE,FLYING,GHOST,GRASS,GROUND,ICE,NORMAL,POISON,PSYCHIC,ROCK,STEEL,WATER'.split(",")

    move_type_damage_multiplier_list = []

    if type_2:
        for type in TYPE_list:
            move_type_damage_multiplier_list.append(type_chart[type_1][type] * type_chart[type_2][type])
        move_type_damage_multiplier_dict = dict(zip(TYPE_list, move_type_damage_multiplier_list))
    else:
        move_type_damage_multiplier_dict = type_chart[type_1]

    effective_type_list = []
    extreme_type_list = []
    resistant_type_list = []
    extreme_resistant_type_list = []
    immune_type_list = []
    for type, value in move_type_damage_multiplier_dict.items():
        if value == 2:
            effective_type_list.append(type)
        elif value == 4:
            extreme_type_list.append(type)
        elif value == 1 / 2:
            resistant_type_list.append(type)
        elif value == 1 / 4:
            extreme_resistant_type_list.append(type)
        elif value == 0:
            immune_type_list.append(type)
        else:  # value == 1
            continue

    if constraint_type_list:
        extreme_type_list = list(set(extreme_type_list).intersection(set(constraint_type_list)))
        effective_type_list = list(set(effective_type_list).intersection(set(constraint_type_list)))
        resistant_type_list = list(set(resistant_type_list).intersection(set(constraint_type_list)))
        extreme_resistant_type_list = list(set(extreme_resistant_type_list).intersection(set(constraint_type_list)))
        immune_type_list = list(set(immune_type_list).intersection(set(constraint_type_list)))

    return extreme_type_list, effective_type_list, resistant_type_list, extreme_resistant_type_list, immune_type_list


def move_type_damage_wraper(pokemon_name, type_1, type_2, type_chart, constraint_type_list=None):

    move_type_damage_prompt = ""
    extreme_effective_type_list, effective_type_list, resistant_type_list, extreme_resistant_type_list, immune_type_list = calculate_move_type_damage_multipier(
        type_1, type_2, type_chart, constraint_type_list)

    if effective_type_list or resistant_type_list or immune_type_list:

        move_type_damage_prompt = f"{pokemon_name}"
        if extreme_effective_type_list:
            move_type_damage_prompt = move_type_damage_prompt + " can be super-effectively attacked by " + ", ".join(
                extreme_effective_type_list) + " moves"
        if effective_type_list:
            move_type_damage_prompt = move_type_damage_prompt + ", can be effectively attacked by " + ", ".join(
                effective_type_list) + " moves"
        if resistant_type_list:
            move_type_damage_prompt = move_type_damage_prompt + ", is resistant to " + ", ".join(
                resistant_type_list) + " moves"
        if extreme_resistant_type_list:
            move_type_damage_prompt = move_type_damage_prompt + ", is super-resistant to " + ", ".join(
                extreme_resistant_type_list) + " moves"
        if immune_type_list:
            move_type_damage_prompt = move_type_damage_prompt + ", is immuned to " + ", ".join(
                immune_type_list) + " moves"

    return move_type_damage_prompt

class Human(Player):
    def __init__(self,
                 battle_format,
                 api_key="",
                 backend="gpt-4-1106-preview",
                 temperature=1.0,
                 prompt_algo="io",
                 log_dir=None,
                 team=None,
                 save_replays=None,
                 account_configuration=None,
                 server_configuration=None,
                 K=2,
                 _use_strat_prompt=False,
                 port=11433,
                 device=0,
                 ):
        super().__init__(battle_format=battle_format,
                         team=team,
                         save_replays=save_replays,
                         account_configuration=account_configuration,
                         server_configuration=server_configuration)

        self.completion_tokens = 0
        self.prompt_tokens = 0
        self.backend = backend
        self.temperature = temperature
        self.log_dir = log_dir
        self.api_key = api_key
        self.prompt_algo = prompt_algo
        self.gen = GenData.from_format(battle_format)
        self.genNum = self.gen.gen
        self.prompt_translate = prompt_translate

        self.strategy_prompt = ""
        self.team_str = team
        self.use_strat_prompt = _use_strat_prompt
        
        # Use cached data instead of loading files repeatedly
        self.move_effect = get_cached_move_effect()
        # only used in old prompting method, replaced by statistical sets data
        self.pokemon_move_dict = get_cached_pokemon_move_dict()
        self.ability_effect = get_cached_ability_effect()
        # only used is old prompting method
        self.pokemon_ability_dict = get_cached_pokemon_ability_dict()
        self.item_effect = get_cached_item_effect()
        # unused
        # with open(f"./poke_env/data/static/items/gen8pokemon_item_dict.json", "r") as f:
        #     self.pokemon_item_dict = json.load(f)
        self.pokemon_item_dict = get_cached_pokemon_item_dict()
        self._pokemon_dict = get_cached_pokedex(self.gen.gen)

        self.last_plan = ""
    def choose_move(self, battle: AbstractBattle):
        sim = LocalSim(battle, 
                self.move_effect,
                self.pokemon_move_dict,
                self.ability_effect,
                self.pokemon_ability_dict,
                self.item_effect,
                self.pokemon_item_dict,
                self.gen,
                self._dynamax_disable,
                self.strategy_prompt,
                format=self.format,
                prompt_translate=self.prompt_translate
        )
        print(get_micro_strat(sim, battle))
        # print(get_move_prompt(battle.active_pokemon, battle.opponent_active_pokemon, sim))
        for i, move in enumerate(battle.available_moves):
            print(f'{i+1}: {move.id}')
        move = input()
        while move not in ['1','2','3','4']:
            print(f'invalid {move}')
            move = input()
        move = int(move)
        print(f'You used {move}: {battle.available_moves[move-1].id}')
        return self.create_order(battle.available_moves[move-1])

class MaxBasePowerPlayer(Player):
    
    def choose_move(self, battle: AbstractBattle):
        if isinstance(battle, DoubleBattle):
            return self._choose_max_power_doubles_move(battle)
        if battle.available_moves:
            best_move = max(battle.available_moves, key=lambda move: move.base_power)
            return self.create_order(best_move)
        return self.choose_random_move(battle)
    
    def _choose_max_power_doubles_move(self, battle: DoubleBattle):
        """Double battle implementation that chooses max base power moves for each slot."""
        
        orders = [None, None]
        
        # Handle force switch cases properly
        if any(battle.force_switch):
            for i in range(2):
                if battle.force_switch[i]:
                    if battle.available_switches[i]:
                        orders[i] = self.create_order(random.choice(battle.available_switches[i]))
                else:
                    # Pokemon not forced to switch - set to None for partial switches
                    orders[i] = None
            return DoubleBattleOrder(first_order=orders[0], second_order=orders[1])
        
        # Normal battle logic
        for i in range(2):
            # If Pokemon is None or fainted, must switch
            if battle.active_pokemon[i] is None or battle.active_pokemon[i].fainted:
                if battle.available_switches[i]:
                    orders[i] = self.create_order(random.choice(battle.available_switches[i]))
                continue
            
            # Choose max base power move if available
            if battle.available_moves[i]:
                best_move = max(battle.available_moves[i], key=lambda move: move.base_power)
                # Target opponent 1 by default
                orders[i] = self.create_order(best_move, move_target=1)
            elif battle.available_switches[i]:
                # Fall back to switching if no moves available
                orders[i] = self.create_order(random.choice(battle.available_switches[i]))
        
        return DoubleBattleOrder(first_order=orders[0], second_order=orders[1])

class OneStepPlayer(Player):
    def __init__(self,
                 battle_format,
                 log_dir=None,
                 team=None,
                 save_replays=None,
                 account_configuration=None,
                 server_configuration=None,
                 K=2):
        super().__init__(battle_format=battle_format,
                         team=team,
                         save_replays=save_replays,
                         account_configuration=account_configuration,
                         server_configuration=server_configuration)
        
        self.gen = GenData.from_format(battle_format)
        # Use cached data instead of loading files repeatedly
        self.move_effect = get_cached_move_effect()
        self.pokemon_move_dict = get_cached_pokemon_move_dict()
        self.ability_effect = get_cached_ability_effect()
        self.pokemon_ability_dict = get_cached_pokemon_ability_dict()
        self.item_effect = get_cached_item_effect()
        self.pokemon_item_dict = get_cached_pokemon_item_dict()
        self._pokemon_dict = get_cached_pokedex(self.gen.gen)
            
        self.t = 0
        self.K = 1
    
    def estimate_matchup(self, sim: LocalSim, battle: Battle, mon: Pokemon, mon_opp: Pokemon, is_opp: bool=False):
        hp_remaining = []
        moves = list(mon.moves.keys())
        # if len(moves) == 0:
        #     moves = sim.get_opponent_current_moves(mon=mon)
        if battle.active_pokemon.species == mon.species and not is_opp:
            moves = [move.id for move in battle.available_moves]
        for move_id in moves:
            move = Move(move_id, gen=sim.gen.gen)
            t = np.inf
            if move.category == MoveCategory.STATUS:
                # apply stat boosting effects to see if it will KO in fewer turns
                t = get_status_num_turns_fnt(mon, move, mon_opp, sim, boosts=mon._boosts.copy())
            else:
                t = get_number_turns_faint(mon, move, mon_opp, sim, boosts1=mon._boosts.copy(), boosts2=mon_opp.boosts.copy())
            hp_remaining.append(t)
            # _, hp2, _, _ = sim.calculate_remaining_hp(battle.active_pokemon, battle.opponent_active_pokemon, move, None)
            # hp_remaining.append(hp2)
        hp_best_index = np.argmin(hp_remaining)
        best_move = moves[hp_best_index]
        best_move_turns = hp_remaining[hp_best_index]
        return Move(best_move, gen=sim.gen.gen), best_move_turns
        
    def choose_move(self, battle: AbstractBattle):
        # return self.tree_search(0, battle)
        sim = LocalSim(battle, 
                    self.move_effect,
                    self.pokemon_move_dict,
                    self.ability_effect,
                    self.pokemon_ability_dict,
                    self.item_effect,
                    self.pokemon_item_dict,
                    self.gen,
                    self._dynamax_disable,
                    format=self.format
        )
        best_action = None
        best_action_turns = np.inf
        if battle.available_moves and not battle.active_pokemon.fainted:
            # try moves and find hp remaining for opponent
            mon = battle.active_pokemon
            mon_opp = battle.opponent_active_pokemon
            best_action, best_action_turns = self.estimate_matchup(sim, battle, mon, mon_opp)
            # return self.create_order(best_action)
        # if len(battle.available_switches) >= 1:
        #     mon_opp = battle.opponent_active_pokemon
        #     mon_opp_stats = mon_opp.calculate_stats(battle_format=sim.format)
        #     for mon in battle.available_switches:
        #         mon_stats = mon.calculate_stats(battle_format=sim.format)
        #         # estimate player side matchup
        #         _, best_move_turns = self.estimate_matchup(sim, battle, mon, mon_opp)
        #         best_move_turns = best_move_turns + 1   # switch
        #         # estimate opponent side matchup
        #         _, opp_move_turns = self.estimate_matchup(sim, battle, mon_opp, mon, is_opp=True)
        #         # ignore scenario where opponent wins
        #         if opp_move_turns > best_move_turns or (opp_move_turns == best_move_turns and mon_stats['spe'] <= mon_opp_stats['spe']):
        #             continue
        #         if best_move_turns < best_action_turns:
        #             best_action = mon
        #             best_action_turns = best_move_turns
        if best_action is not None:
            return self.create_order(best_action)
        return self.choose_random_move(battle)
    
    def tree_search(self, retries, battle):
        # generate local simulation
        self.B = 5
        q = [
                SimNode(battle, 
                    self.move_effect,
                    self.pokemon_move_dict,
                    self.ability_effect,
                    self.pokemon_ability_dict,
                    self.item_effect,
                    self.pokemon_item_dict,
                    self.gen,
                    self._dynamax_disable,
                    depth=1,
                    format=self.format
                    ) 
                for i in range(self.B*self.B)
            ]
        # collect actions for next step
        available_actions = []
        if not battle.active_pokemon.fainted:
            for move in battle.available_moves:
                available_actions.append(self.create_order(move))
        if len(battle.available_switches) != 0:
            num_switches = len(battle.available_switches)
            available_actions.append(self.create_order(battle.available_switches[np.random.randint(0,num_switches)]))
        
        # generate opponent's action
        _actions_opp_all = q[0].simulation.get_opponent_current_moves()
        actions_opp_all = []
        actions_opp = None
        if not battle.opponent_active_pokemon.fainted:
            for action_opp in _actions_opp_all:
                if isinstance(action_opp, str):
                    actions_opp_all.append(self.create_order(self.check_all_moves(action_opp, battle.opponent_active_pokemon.species)))
                else:
                    actions_opp_all.append(self.create_order(action_opp))
            actions_opp = np.random.choice(actions_opp_all, self.B)
        
        for i in range(len(available_actions)):
            for j in range(len(actions_opp)):
                q[i*self.B + j].action = available_actions[i]
                q[i*self.B + j].action_opp = actions_opp[j]
            
        leaf_nodes = []
        # create node and add to q B times
        while len(q) != 0:
            # choose node for expansion
            # currently do bfs
            node = q.pop(0)
            # generate B actions
            action = node.action
            action_opp = node.action_opp
            if action == None and action_opp == None: continue

            # simulate outcome
            node.simulation.step(action, action_opp)

            # determine value by difference in HP
            node.hp_diff = node.simulation.get_hp_diff()

            # if terminal condition: add to terminal list
            # else: update tree by adding node to queue B times
            if node.simulation.is_terminal() or node.depth == self.K:
                leaf_nodes.append(node)
            else:
                # collect actions for next step
                available_actions = []
                if not node.simulation.battle.active_pokemon.fainted:
                    for move in node.simulation.battle.available_moves:
                        available_actions.append(self.create_order(move))
                if len(node.simulation.battle.available_switches) != 0:
                    num_switches = len(node.simulation.battle.available_switches)
                    available_actions.append(self.create_order(node.simulation.battle.available_switches[np.random.randint(0,num_switches)]))

                _actions_opp_all = node.simulation.get_opponent_current_moves()
                actions_opp_all = []
                actions_opp = None
                if not node.simulation.battle.opponent_active_pokemon.fainted:
                    for action_opp in _actions_opp_all:
                        if isinstance(action_opp, str):
                            actions_opp_all.append(self.create_order(self.check_all_moves(action_opp, node.simulation.battle.opponent_active_pokemon)))
                        else:
                            actions_opp_all.append(self.create_order(action_opp))
                    actions_opp = np.random.choice(actions_opp_all, self.B)
                for i in range(len(available_actions)):
                    if available_actions[i] == None:
                        continue
                    if actions_opp is None:
                        actions_opp = [None]
                    for j in range(len(actions_opp)):
                        node_new = deepcopy(node)
                        node_new.depth = node.depth + 1
                        node_new.action = available_actions[i]
                        node_new.action_opp = actions_opp[j]
                        node_new.parent_node = node
                        node_new.parent_action = node.action
                        node_new.hp_diff = 0
                        q.append(node_new)

        # choose best action from top of tree:
        # choose best leaf node (win or difference in HP remaining)
        scores = [n.hp_diff for n in leaf_nodes]
        # print([(n.action, n.hp_diff) for n in leaf_nodes])
        best_node_id = np.argmax(scores)
        best_node = leaf_nodes[best_node_id]
        # get parent until root and return action for best branch
        while best_node.parent_node != None:
            best_node = best_node.parent_node
        action = best_node.action
        # print(f'BEST ACTION {action}')
        # input()
        return action
    

class AbyssalPlayer(Player):
    ENTRY_HAZARDS = {
        "spikes": SideCondition.SPIKES,
        "stealhrock": SideCondition.STEALTH_ROCK,
        "stickyweb": SideCondition.STICKY_WEB,
        "toxicspikes": SideCondition.TOXIC_SPIKES,
    }

    ANTI_HAZARDS_MOVES = {"rapidspin", "defog"}

    SPEED_TIER_COEFICIENT = 0.1
    HP_FRACTION_COEFICIENT = 0.4
    SWITCH_OUT_MATCHUP_THRESHOLD = -2

    def _estimate_matchup(self, mon: Pokemon, opponent: Pokemon):
        score = max([opponent.damage_multiplier(t) for t in mon.types if t is not None])
        score -= max(
            [mon.damage_multiplier(t) for t in opponent.types if t is not None]
        )
        if mon.base_stats["spe"] > opponent.base_stats["spe"]:
            score += self.SPEED_TIER_COEFICIENT
        elif opponent.base_stats["spe"] > mon.base_stats["spe"]:
            score -= self.SPEED_TIER_COEFICIENT

        score += mon.current_hp_fraction * self.HP_FRACTION_COEFICIENT
        score -= opponent.current_hp_fraction * self.HP_FRACTION_COEFICIENT

        return score

    def _should_dynamax(self, battle: AbstractBattle, n_remaining_mons: int):
        if battle.can_dynamax and self._dynamax_disable is False:
            # Last full HP mon
            if (
                len([m for m in battle.team.values() if m.current_hp_fraction == 1])
                == 1
                and battle.active_pokemon.current_hp_fraction == 1
            ):
                return True
            # Matchup advantage and full hp on full hp
            if (
                self._estimate_matchup(
                    battle.active_pokemon, battle.opponent_active_pokemon
                )
                > 0
                and battle.active_pokemon.current_hp_fraction == 1
                and battle.opponent_active_pokemon.current_hp_fraction == 1
            ):
                return True
            if n_remaining_mons == 1:
                return True
        return False

    def _should_switch_out(self, battle: AbstractBattle):
        active = battle.active_pokemon
        opponent = battle.opponent_active_pokemon
        # If there is a decent switch in...
        if [
            m
            for m in battle.available_switches
            if self._estimate_matchup(m, opponent) > 0
        ]:
            # ...and a 'good' reason to switch out
            if active.boosts["def"] <= -3 or active.boosts["spd"] <= -3:
                return True
            if (
                active.boosts["atk"] <= -3
                and active.stats["atk"] >= active.stats["spa"]
            ):
                return True
            if (
                active.boosts["spa"] <= -3
                and active.stats["atk"] <= active.stats["spa"]
            ):
                return True
            if (
                self._estimate_matchup(active, opponent)
                < self.SWITCH_OUT_MATCHUP_THRESHOLD
            ):
                return True
        return False

    def _stat_estimation(self, mon: Pokemon, stat: str):
        # Stats boosts value
        if mon.boosts[stat] > 1:
            boost = (2 + mon.boosts[stat]) / 2
        else:
            boost = 2 / (2 - mon.boosts[stat])
        return ((2 * mon.base_stats[stat] + 31) + 5) * boost

    def calc_reward(
            self, current_battle: AbstractBattle
    ) -> float:
        # Calculate the reward
        return self.reward_computing_helper(
            current_battle, fainted_value=2.0, hp_value=1.0, victory_value=30.0
        )

    def choose_move(self, battle: AbstractBattle):
        if isinstance(battle, DoubleBattle):
            return self._choose_abyssal_doubles_move(battle)

        # calculate reward for the last step
        # last_action_reward = self.calc_reward(battle)
        self.w_reason = False
        self.gen = GenData.from_format(self.format)
        # with open("./poke_env/data/static/moves/gen8moves_effect.json", "r") as f:
        #     self.move_effect = json.load(f)
        # with open("./poke_env/data/static/moves/gen8_pokemon_move_dict.json", "r") as f:
        #     self.pokemon_move_dict = json.load(f)

        # state_prompt = self.state_translate(battle) # for dump data
        # dump_log = {"prompt":state_prompt.lower() + "Output:"}
        # abilities

        for mon in battle.team.values():
            self.move_set = self.move_set.union(set(mon.moves.keys()))
            self.item_set.add(mon.item)
            self.ability_set.add(mon.ability)
            try:
                self.pokemon_item_dict[mon.species].add(mon.item)
            except:
                self.pokemon_item_dict[mon.species] = set()
                self.pokemon_item_dict[mon.species].add(mon.item)
            try:
                self.pokemon_ability_dict[mon.species].add(mon.ability)
            except:
                self.pokemon_ability_dict[mon.species] = set()
                self.pokemon_ability_dict[mon.species].add(mon.ability)
            for name, move in mon.moves.items():
                try:
                    self.pokemon_move_dict[mon.species][name][3] += 1
                except:
                    try:
                        self.pokemon_move_dict[mon.species][name] = [name, move.type.name, move.base_power, 1]
                    except:
                        self.pokemon_move_dict[mon.species] = {}
                        self.pokemon_move_dict[mon.species][name] = [name, move.type.name, move.base_power, 1]

        # try:
        #     self.pokemon_move_dict[mon.species]
        # except:

        # pokemon_ability_dict = {}
        # for pokemon_name, ability_set in self.pokemon_ability_dict.items():
        #     pokemon_ability_dict[pokemon_name] = list(ability_set)
        #
        # with open("./poke_env/data/static/abilities/gen7pokemon_ability_dict.json", "w") as f:
        #     json.dump(pokemon_ability_dict, f)
        #
        # pokemon_item_dict = {}
        # for pokemon_name, item_set in self.pokemon_item_dict.items():
        #     pokemon_item_dict[pokemon_name] = list(item_set - {'', None})
        #
        # with open("./poke_env/data/static/items/gen7pokemon_item_dict.json", "w") as f:
        #     json.dump(pokemon_item_dict, f)
        #
        # with open("./poke_env/data/static/moves/gen7pokemon_move_dict.json", "w") as f:
        #     json.dump(self.pokemon_move_dict, f, indent=4)

<<<<<<< HEAD
        # Use cached data instead of loading files repeatedly
        self.move_effect = get_cached_move_effect()
        self.ability_effect = get_cached_ability_effect()
        self.item_effect = get_cached_item_effect()
=======
        # with open("./poke_env/data/static/moves/moves_effect.json", "r") as f:
        #     self.move_effect = json.load(f)
        # with open("./poke_env/data/static/abilities/ability_effect.json", "r") as f:
        #     self.ability_effect = json.load(f)
        # with open("./poke_env/data/static/items/item_effect.json", "r") as f:
        #     self.item_effect = json.load(f)
>>>>>>> cd91ec83

        # set(self.move_effect.keys())

        # set(self.ability_effect.keys())

        # self.item_set - set(self.item_effect.keys())
        # self.ability_set - set(self.ability_effect.keys())
        # self.move_set - set(self.move_effect.keys())

        # Main mons shortcuts
        active = battle.active_pokemon
        opponent = battle.opponent_active_pokemon

        # Rough estimation of damage ratio
        physical_ratio = self._stat_estimation(active, "atk") / self._stat_estimation(
            opponent, "def"
        )
        special_ratio = self._stat_estimation(active, "spa") / self._stat_estimation(
            opponent, "spd"
        )

        next_action = None
        if battle.available_moves and (
            not self._should_switch_out(battle) or not battle.available_switches
        ):
            n_remaining_mons = len(
                [m for m in battle.team.values() if m.fainted is False]
            )
            n_opp_remaining_mons = 6 - len(
                [m for m in battle.opponent_team.values() if m.fainted is True]
            )

            # Entry hazard...
            for move in battle.available_moves:
                # ...setup
                if (
                    n_opp_remaining_mons >= 3
                    and move.id in self.ENTRY_HAZARDS
                    and self.ENTRY_HAZARDS[move.id]
                    not in battle.opponent_side_conditions
                ):
                    next_action = self.create_order(move)
                    break

                # ...removal
                elif (
                    battle.side_conditions
                    and move.id in self.ANTI_HAZARDS_MOVES
                    and n_remaining_mons >= 2
                ):
                    next_action = self.create_order(move)
                    break

            # Setup moves
            if (
                next_action is None
                and active.current_hp_fraction == 1
                and self._estimate_matchup(active, opponent) > 0
            ):
                for move in battle.available_moves:
                    if (
                        self._boost_disable is False
                        and move.boosts
                        and sum(move.boosts.values()) >= 2
                        and move.target == "self"
                        and min(
                            [active.boosts[s] for s, v in move.boosts.items() if v > 0]
                        )
                        < 6
                    ):
                        next_action = self.create_order(move)
                        break

            if next_action is None:
                move = max(
                    battle.available_moves,
                    key=lambda m: m.base_power
                    * (1.5 if m.type in active.types else 1)
                    * (
                        physical_ratio
                        if m.category == MoveCategory.PHYSICAL
                        else special_ratio
                    )
                    * m.accuracy
                    * m.expected_hits
                    * opponent.damage_multiplier(m),
                )
                next_action = self.create_order(
                    move, dynamax=self._should_dynamax(battle, n_remaining_mons)
                )

        if next_action is None and battle.available_switches:
            switches: List[Pokemon] = battle.available_switches
            next_action = self.create_order(
                max(
                    switches,
                    key=lambda s: self._estimate_matchup(s, opponent),
                )
            )

        if next_action:
            # action = next_action.message.split(" ")[1]
            # object = next_action.message.split(" ")[2]
            #
            # if action == "switch":
            #     dump_log.update({"output": '{"' + action + '": "' + object + '"}'})
            # if action == "move":
            #     dump_log.update(
            #         {"output": '{"' + action + '": "' + object + '", "dynamax": "' + str(next_action.dynamax) + '"}'})
            #
            # dump_log_dir = "/Users/husihao/Documents/PokemonProject/PokeLLMon/battle_log"
            # if dump_log_dir:
            #     with open(os.path.join(dump_log_dir, "heuristic_battle_log.jsonl"), "a") as f:
            #         f.write(json.dumps(dump_log) + "\n")
            pass

        else:
            next_action = self.choose_random_move(battle)


        return next_action

    def _choose_abyssal_doubles_move(self, battle: DoubleBattle):
        """Double battle implementation for AbyssalPlayer using SimpleHeuristicPlayer logic."""
        
        orders = [None, None]
        
        # Handle force switch cases properly
        if any(battle.force_switch):
            for i in range(2):
                if battle.force_switch[i]:
                    if battle.available_switches[i]:
                        # Use best matchup for forced switches
                        best_switch = max(
                            battle.available_switches[i],
                            key=lambda s: self._estimate_matchup(s, battle.opponent_active_pokemon[0]) 
                                         if battle.opponent_active_pokemon[0] else 0
                        )
                        orders[i] = self.create_order(best_switch)
                else:
                    # Pokemon not forced to switch - set to None for partial switches
                    orders[i] = None
            return DoubleBattleOrder(first_order=orders[0], second_order=orders[1])
        
        # Normal battle logic with improved decision making
        for i in range(2):
            # If Pokemon is None or fainted, must switch
            if battle.active_pokemon[i] is None or battle.active_pokemon[i].fainted:
                if battle.available_switches[i]:
                    # Choose best matchup switch
                    best_switch = max(
                        battle.available_switches[i],
                        key=lambda s: self._estimate_matchup(s, battle.opponent_active_pokemon[0]) 
                                     if battle.opponent_active_pokemon[0] else 0
                    )
                    orders[i] = self.create_order(best_switch)
                continue
            
            active = battle.active_pokemon[i]
            
            # Check if we should switch out (bad matchup) - simplified
            if (battle.available_switches[i] and battle.opponent_active_pokemon[0] and
                self._estimate_matchup(active, battle.opponent_active_pokemon[0]) < self.SWITCH_OUT_MATCHUP_THRESHOLD):
                # Switch to better Pokemon
                best_switch = max(
                    battle.available_switches[i],
                    key=lambda s: self._estimate_matchup(s, battle.opponent_active_pokemon[0]) 
                                 if battle.opponent_active_pokemon[0] else 0
                )
                orders[i] = self.create_order(best_switch)
                continue
            
            # Choose best move with improved target selection
            if battle.available_moves[i]:
                best_move = None
                best_score = -float('inf')
                best_target = 1
                
                for move in battle.available_moves[i]:
                    # Calculate move power with double target consideration
                    move_power = self._move_power_with_double_target(move, battle)
                    
                    # Try targeting each opponent
                    for target_idx, opp in enumerate(battle.opponent_active_pokemon):
                        if opp is None:
                            continue
                        
                        target = target_idx + 1  # Convert to showdown position
                        
                        # Calculate move effectiveness
                        type_multiplier = opp.damage_multiplier(move) if move.type else 1.0
                        stab_bonus = 1.5 if move.type in active.types else 1.0
                        
                        # Calculate relative power with null checks
                        try:
                            if move.category.name == "PHYSICAL":
                                atk_stat = active.stats.get("atk", 100) if active.stats else 100
                                def_stat = opp.stats.get("def", 100) if opp.stats else 100
                                power_ratio = atk_stat / max(def_stat, 1)
                            elif move.category.name == "SPECIAL":
                                spa_stat = active.stats.get("spa", 100) if active.stats else 100
                                spd_stat = opp.stats.get("spd", 100) if opp.stats else 100
                                power_ratio = spa_stat / max(spd_stat, 1)
                            else:
                                power_ratio = 1.0
                        except (AttributeError, TypeError):
                            power_ratio = 1.0
                        
                        score = (move_power * type_multiplier * stab_bonus * 
                                power_ratio * move.accuracy * move.expected_hits)
                        
                        if score > best_score:
                            best_score = score
                            best_move = move
                            best_target = target
                
                if best_move:
                    # No dynamax in Gen 9 VGC, so just use the move
                    orders[i] = self.create_order(best_move, move_target=best_target)
                else:
                    # Fallback to random move
                    move = random.choice(battle.available_moves[i])
                    target = random.choice([1, 2])
                    orders[i] = self.create_order(move, move_target=target)
            elif battle.available_switches[i]:
                # No moves available, must switch
                best_switch = max(
                    battle.available_switches[i],
                    key=lambda s: self._estimate_matchup(s, battle.opponent_active_pokemon[0]) 
                                 if battle.opponent_active_pokemon[0] else 0
                )
                orders[i] = self.create_order(best_switch)
        
        return DoubleBattleOrder(first_order=orders[0], second_order=orders[1])
    
    def _move_power_with_double_target(self, move, battle: DoubleBattle):
        """Calculate move power considering double battle targeting."""
        base_power = move.base_power
        
        # Check if move can hit multiple targets (simplified check)
        if move.target in ["allAdjacentFoes", "allAdjacent"]:
            # Multi-target moves get power boost in calculation
            return base_power * 1.5
        
        return base_power

    def state_translate(self, battle: AbstractBattle):

        system_prompt = "You are a pokemon master that targets to win the pokemon battle.\n"
        n_turn = 5
        if "p1" in list(battle.team.keys())[0]:
            context_prompt = f"Historical turns:\n" + "\n".join(battle.battle_msg_history.split("[sep]")[-1 * (n_turn + 1):]).replace("p1a: ", "").replace("p2a:","opposing").replace("Player1", "You").replace("Player2", "Opponent")
        else:
            context_prompt = f"Historical turns:\n" + "\n".join(battle.battle_msg_history.split("[sep]")[-1 * (n_turn + 1):]).replace("p2a: ", "").replace("p1a:","opposing").replace("Player2", "You").replace("Player1", "Opponent")

        if battle.active_pokemon.fainted:
            battle_prompt = system_prompt + context_prompt + f" Your {battle.active_pokemon.species} fainted. You need to decide which pokemon to switch.\nCurrent battle state:\n"
        else:
            battle_prompt = system_prompt + context_prompt + " You need to decide which action to take.\nCurrent battle state:\n"

        # number of fainted pokemon
        opponent_fainted_num = 0
        for _, opponent_pokemon in battle.opponent_team.items():
            if opponent_pokemon.fainted:
                opponent_fainted_num += 1

        opponent_unfainted_num = 6 - opponent_fainted_num
        opponent_hp_fraction = round(battle.opponent_active_pokemon.current_hp / battle.opponent_active_pokemon.max_hp * 100)
        opponent_base_states = battle.opponent_active_pokemon._base_stats
        opponent_boosts = battle.opponent_active_pokemon._boosts
        opponent_status = battle.opponent_active_pokemon.status
        opponent_is_dynamax = battle.opponent_active_pokemon.is_dynamaxed

        # Type information
        opponent_type = ""

        type_1 = None
        type_2 = None
        opponent_type_list = []
        if battle.opponent_active_pokemon.type_1:
            type_1 = battle.opponent_active_pokemon.type_1.name
            opponent_type += type_1
            opponent_type_list.append(type_1)

            if battle.opponent_active_pokemon.type_2:
                type_2 = battle.opponent_active_pokemon.type_2.name
                opponent_type = opponent_type + " and " + type_2
                opponent_type_list.append(type_2)

        opponent_prompt = (
                f"Opponent has {opponent_unfainted_num} unfainted pokemons. " +
                f"Opponent current pokemon: {battle.opponent_active_pokemon.species}, {opponent_type}, HP: {opponent_hp_fraction}%, Is dynamax: {opponent_is_dynamax}, Status: {self.check_status(opponent_status)}. " +
                f"Attack: {opponent_base_states['atk']}, Defense: {opponent_base_states['def']}, Special attack: {opponent_base_states['spa']}, Special defense: {opponent_base_states['spd']}, Speed: {opponent_base_states['spe']}."
        )

        ability_list = ["atk", "def", "spa", "spd", "spe"]
        opponent_boost_list = []
        for ability in ability_list:
            if opponent_boosts[ability] != 0:
                multiplier = str(int(self.boost_multiplier(ability, opponent_boosts[ability]) * 100))
                if ability == "atk":
                    opponent_boost_list.append(f"attack: {opponent_boosts[ability]} (*{multiplier}%)")
                elif ability == "def":
                    opponent_boost_list.append(f"defense: {opponent_boosts[ability]} (*{multiplier}%)")
                elif ability == "spa":
                    opponent_boost_list.append(f"special attack: {opponent_boosts[ability]} (*{multiplier}%)")
                elif ability == "spd":
                    opponent_boost_list.append(f"speical defense: {opponent_boosts[ability]} (*{multiplier}%)")
                elif ability == "spe":
                    opponent_boost_list.append(f"speed: {opponent_boosts[ability]} (*{multiplier}%)")

        opponent_boost_prompt = ", ".join(opponent_boost_list)

        if opponent_boost_prompt:
            opponent_prompt = opponent_prompt + " Boosts: " + opponent_boost_prompt + "."

        opponent_move_type_damage_prompt = move_type_damage_wraper(battle.opponent_active_pokemon.species, type_1, type_2, self.gen.type_chart, None)

        if opponent_move_type_damage_prompt:
            opponent_prompt = opponent_prompt + " " + opponent_move_type_damage_prompt + ".\n"

        # Opponent active pokemon move
        if battle.opponent_active_pokemon.moves:
            opponent_move_prompt = f"Moves already used by {battle.opponent_active_pokemon.species}:"
            for move_id, opponent_move in battle.opponent_active_pokemon.moves.items():
                if opponent_move.base_power == 0:
                    continue # only count attack move
                opponent_move_prompt += f" [{opponent_move.id}, {opponent_move.type.name}, Power: {opponent_move.base_power}],"
                opponent_type_list.append(opponent_move.type.name)
            opponent_prompt = opponent_prompt + opponent_move_prompt + "\n"

        opponent_side_condition_list = [] # I should add the description for the side condition. and the status.
        for side_condition in battle.opponent_side_conditions:
            opponent_side_condition_list.append(" ".join(side_condition.name.lower().split("_")))

        opponent_side_condition = ",".join(opponent_side_condition_list)
        if opponent_side_condition:
            opponent_prompt = opponent_prompt + "Opponent team's side condition: " + opponent_side_condition + "\n"

        # The active pokemon
        active_hp_fraction = round(battle.active_pokemon.current_hp / battle.active_pokemon.max_hp * 100)
        active_status = battle.active_pokemon.status
        active_base_states = battle.active_pokemon._base_stats
        active_boosts = battle.active_pokemon._boosts

        active_type = ""
        type_1 = None
        type_2 = None

        if battle.active_pokemon.type_1:
            type_1 = battle.active_pokemon.type_1.name
            active_type += type_1

            if battle.active_pokemon.type_2:
                type_2 = battle.active_pokemon.type_2.name
                active_type = active_type + " and " + type_2

        active_move_type_damage_prompt = move_type_damage_wraper(battle.active_pokemon.species, type_1, type_2, self.gen.type_chart, opponent_type_list)

        active_pokemon_prompt = (f"Your current pokemon: {battle.active_pokemon.species}, {active_type}, HP: {active_hp_fraction}%, Status: {self.check_status(active_status)}. "
                                 f"Attack: {active_base_states['atk']}, Defense: {active_base_states['def']}, Special attack: {active_base_states['spa']}, Special defense: {active_base_states['spd']}, Speed: {active_base_states['spe']}.")

        rela_attack = active_base_states['atk'] * self.boost_multiplier('atk', active_boosts['atk']) / (opponent_base_states['def'] * self.boost_multiplier('def', opponent_boosts['def']))
        rela_defense = active_base_states['def'] * self.boost_multiplier('def', active_boosts['def']) / (opponent_base_states['atk'] * self.boost_multiplier('atk', opponent_boosts['atk']))
        rela_spe_attack = active_base_states['spa'] * self.boost_multiplier('spa', active_boosts['spa']) / (opponent_base_states['spd'] * self.boost_multiplier('spd', opponent_boosts['spd']))
        rela_spe_defense = active_base_states['spd'] * self.boost_multiplier('spd', active_boosts['spd']) / (opponent_base_states['spa'] * self.boost_multiplier('spa', opponent_boosts['spa']))
        rela_speed = active_base_states['spe'] * self.boost_multiplier('spe', active_boosts['spe']) / (opponent_base_states['spe'] * self.boost_multiplier('spe', opponent_boosts['spe']))

        ability_list = ["atk", "def", "spa", "spd", "spe"]
        active_boost_list = []
        for ability in ability_list:
            if active_boosts[ability]!=0:
                multiplier = str(int(self.boost_multiplier(ability, active_boosts[ability]) * 100))
                if ability == "atk":
                    active_boost_list.append(f"attack: {active_boosts[ability]} (*{multiplier}%)")
                elif ability == "def":
                    active_boost_list.append(f"defense: {active_boosts[ability]} (*{multiplier}%)")
                elif ability == "spa":
                    active_boost_list.append(f"special attack: {active_boosts[ability]} (*{multiplier}%)")
                elif ability == "spd":
                    active_boost_list.append(f"special defense: {active_boosts[ability]} (*{multiplier}%)")
                elif ability == "spe":
                    active_boost_list.append(f"speed: {active_boosts[ability]} (*{multiplier}%)")

        active_boost_prompt = ", ".join(active_boost_list)

        if active_boost_prompt:
            active_pokemon_prompt = active_pokemon_prompt + " Boost: " + active_boost_prompt + ". Note that all the boost will be reset when pokemon switch out."

        if active_move_type_damage_prompt:
            active_pokemon_prompt = active_pokemon_prompt + " " + active_move_type_damage_prompt + ".\n"

        side_condition_list = []
        for side_condition in battle.side_conditions:

            side_condition_name = " ".join(side_condition.name.lower().split("_"))
            if side_condition == SideCondition.SPIKES:
                effect = " (cause damage to your pokémon when switch in except flying type)"
            elif side_condition == SideCondition.STEALTH_ROCK:
                effect = " (cause rock-type damage to your pokémon when switch in)"
            elif side_condition == SideCondition.STICKY_WEB:
                effect = " (reduce the speed stat of your pokémon when switch in)"
            elif side_condition == SideCondition.TOXIC_SPIKES:
                effect = " (cause your pokémon toxic when switch in)"
            else:
                effect = ""

            side_condition_name = side_condition_name + effect
            side_condition_list.append(side_condition_name)

        side_condition_prompt = ",".join(side_condition_list)

        if side_condition_prompt:
            active_pokemon_prompt = active_pokemon_prompt + "Your team's side condition: " + side_condition_prompt + "\n"

        # Move
        move_prompt = f" Your {battle.active_pokemon.species} has {len(battle.available_moves)} moves:\n"
        for i, move in enumerate(battle.available_moves):
            try:
                effect = self.move_effect[move.id]
            except:
                effect = ""

            move_prompt += f"Move: {move.id}, {move.type.name}, Class: {move.category.name.lower()}, Power: {move.base_power}, Accuracy: {round(move.accuracy * self.boost_multiplier('accuracy', active_boosts['accuracy'])*100)}%"
            if effect:
                move_prompt += f", Effect: {effect}\n"
            else:
                move_prompt += "\n"

        # Switch
        if battle.active_pokemon.fainted:
            switch_prompt = f"You have {len(battle.available_switches)} pokemons that can be switched:\n"
        else:
            switch_prompt = f"Besides taking moves, you have {len(battle.available_switches)} pokemons that can be switched:\n"

        for i, pokemon in enumerate(battle.available_switches):

            type_1 = None
            type_2 = None
            type = ""
            if pokemon.type_1:
                type_1 = pokemon.type_1.name
                type += type_1
                if pokemon.type_2:
                    type_2 = pokemon.type_2.name
                    type = type + " and " + type_2

            hp_fraction = round(pokemon.current_hp / pokemon.max_hp * 100)

            base_states = pokemon._base_stats
            rela_attack = base_states['atk'] / (opponent_base_states['def'] * self.boost_multiplier('def', opponent_boosts['def']))
            rela_defense = base_states['def'] / (opponent_base_states['atk'] * self.boost_multiplier('atk', opponent_boosts['atk']))
            rela_spe_attack = base_states['spa'] / (opponent_base_states['spd'] * self.boost_multiplier('spd', opponent_boosts['spd']))
            rela_spe_defense = base_states['spd'] / (opponent_base_states['spa'] * self.boost_multiplier('spa', opponent_boosts['spa']))
            rela_speed = base_states['spe'] / (opponent_base_states['spe'] * self.boost_multiplier('spe', opponent_boosts['spe']))

            switch_move_prompt = f" Moves:"
            for _, move in pokemon.moves.items():
                if move.base_power == 0:
                    continue # only output attack move
                switch_move_prompt += f" [{move.id}, {move.type.name}, Power: {move.base_power}],"
                # switch_prompt += switch_move_prompt

            switch_prompt += (f"Pokemon: {pokemon.species}, {type}, HP: {hp_fraction}%, Status: {self.check_status(pokemon.status)}, " +
                              f"Attack: {base_states['atk']}, Defense: {base_states['def']}, Special attack: {base_states['spa']}, Special defense: {base_states['spd']}, Speed: {base_states['spe']}."
                              + switch_move_prompt)

                              # f" Ability (times): attack: {round(rela_attack,2)}, defense: {round(rela_defense,2)}, special attack: {round(rela_spe_attack,2)}, special defense: {round(rela_spe_defense,2)}, speed: {round(rela_speed,2)}.")

            pokemon_move_type_damage_prompt = move_type_damage_wraper(pokemon.species, type_1, type_2,self.gen.type_chart, opponent_type_list)

            if pokemon_move_type_damage_prompt:
                switch_prompt = switch_prompt + " " + pokemon_move_type_damage_prompt + "\n"
            else:
                switch_prompt += "\n"

        if battle.active_pokemon.fainted:
            if self.w_reason:
                constraint_prompt = '''Your output MUST strictly adhere the JSON format: {"switch":"<switch_pokemon_name>", "reason":"<reason>"}\n'''
            else:
                constraint_prompt = '''Your output MUST strictly adhere the JSON format: {"switch":"<switch_pokemon_name>"}\n'''
            state_prompt = battle_prompt + opponent_prompt + switch_prompt + constraint_prompt
        else:
            dynamax_prompt = ""
            if battle.can_dynamax and not battle.active_pokemon.is_dynamaxed:
                dynamax_prompt = f"If choose move, you can Dynamax {battle.active_pokemon.species} to boost its moves for three turns. Dynamax is a powerful one-time option, so use it strategically.\n"
                if self.w_reason:
                    constraint_prompt = '''You should choose the best action and provide reasoning by thinking step by step. Your output MUST strictly adhere to the format: {"move":"<move_name>", "dynamax":"<true_or_false>", "reason":"<reason>"} or {"switch":"<switch_pokemon_name>", "reason":"<reason>"}\n'''
                else:
                    constraint_prompt = '''You should choose the best action and the output MUST strictly adhere to the format: {"move":"<move_name>", "dynamax":"<true_or_false>"} or {"switch":"<switch_pokemon_name>"}\n'''
            else:
                if self.w_reason:
                    constraint_prompt = '''You should choose the best action and provide reasoning by thinking step by step. Your output MUST strictly adhere to the format: {"move":"<move_name>", "reason":"<reason>"} or {"switch":"<switch_pokemon_name>", "reason":"<reason>"}\n'''
                else:
                    constraint_prompt = '''You should choose the best action and the output MUST strictly adhere to the format: {"move":"<move_name>"} or {"switch":"<switch_pokemon_name>"}\n'''

            state_prompt = battle_prompt + opponent_prompt + active_pokemon_prompt + move_prompt + switch_prompt + dynamax_prompt + constraint_prompt

        return state_prompt

    def boost_multiplier(self, state, level):
        if state == "accuracy":
            if level == 0:
                return 1.0
            if level == 1:
                return 1.33
            if level == 2:
                return 1.66
            if level == 3:
                return 2.0
            if level == 4:
                return 2.5
            if level == 5:
                return 2.66
            if level == 6:
                return 3.0
            if level == -1:
                return 0.75
            if level == -2:
                return 0.6
            if level == -3:
                return 0.5
            if level == -4:
                return 0.43
            if level == -5:
                return 0.36
            if level == -6:
                return 0.33
        else:
            if level == 0:
                return 1.0
            if level == 1:
                return 1.5
            if level == 2:
                return 2.0
            if level == 3:
                return 2.5
            if level == 4:
                return 3.0
            if level == 5:
                return 3.5
            if level == 6:
                return 4.0
            if level == -1:
                return 0.67
            if level == -2:
                return 0.5
            if level == -3:
                return 0.4
            if level == -4:
                return 0.33
            if level == -5:
                return 0.29
            if level == -6:
                return 0.25

    def check_status(self, status):
        if status:
            if status.value == 1:
                return "burnt"
            elif status.value == 2:
                return "fainted"
            elif status.value == 3:
                return "frozen"
            elif status.value == 4:
                return "paralyzed"
            elif status.value == 5:
                return "poisoned"
            elif status.value == 7:
                return "toxic"
            elif status.value == 6:
                return "sleeping"
        else:
            return "healthy"
<|MERGE_RESOLUTION|>--- conflicted
+++ resolved
@@ -589,19 +589,10 @@
         # with open("./poke_env/data/static/moves/gen7pokemon_move_dict.json", "w") as f:
         #     json.dump(self.pokemon_move_dict, f, indent=4)
 
-<<<<<<< HEAD
         # Use cached data instead of loading files repeatedly
         self.move_effect = get_cached_move_effect()
         self.ability_effect = get_cached_ability_effect()
         self.item_effect = get_cached_item_effect()
-=======
-        # with open("./poke_env/data/static/moves/moves_effect.json", "r") as f:
-        #     self.move_effect = json.load(f)
-        # with open("./poke_env/data/static/abilities/ability_effect.json", "r") as f:
-        #     self.ability_effect = json.load(f)
-        # with open("./poke_env/data/static/items/item_effect.json", "r") as f:
-        #     self.item_effect = json.load(f)
->>>>>>> cd91ec83
 
         # set(self.move_effect.keys())
 
