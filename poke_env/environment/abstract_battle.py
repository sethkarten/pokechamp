--- conflicted
+++ resolved
@@ -841,9 +841,6 @@
             if pokemon.terastallized:
                 if pokemon in set(self.opponent_team.values()):
                     self._opponent_can_terrastallize = False
-<<<<<<< HEAD
-    
-=======
         elif split_message[1] == "sentchoice":
             # Handle sentchoice messages (player action confirmations)
             if self.logger is not None:
@@ -851,8 +848,6 @@
             # This is just a confirmation message, no action needed
         else:
             raise NotImplementedError(split_message)
-
->>>>>>> cd91ec83
     @abstractmethod
     def parse_request(self, request: Dict[str, Any]):
         pass
