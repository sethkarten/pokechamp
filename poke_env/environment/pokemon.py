--- conflicted
+++ resolved
@@ -111,14 +111,8 @@
         self._revealed: bool = False
         self._status: Optional[Status] = None
         self._status_counter: int = 0
-<<<<<<< HEAD
 
         with open('poke_env/data/static/gen9/ou/sets_1500.json', 'r') as f:
-=======
-        
-        with open('poke_env/data/static/gen9/vgc/sets_0.json', 'r') as f:
-        #with open('poke_env/data/static/gen9/vgc/sets_1760.json', 'r') as f:
->>>>>>> 51a06741
             sets = json.load(f)
         self._sets = sets
         
