# IDE and system files
.idea/*
.DS_Store
.vscode/
*.swp
*.swo
*~

# Python
*.pyc
*.pyo
*.pyd
__pycache__/
*.egg-info/
dist/
build/
.eggs/

# Model and data files
*.pkl
*.jsonl
*.log
/tmp/metamon_cache/

# Battle logs and replays
battle_log/*
*.html
<<<<<<< HEAD
log_*.txt
=======
>>>>>>> 68d2cc93

# Test files and debugging
test_bots.py
test_openrouter.py
example_openrouter_usage.py
debug_*.py

<<<<<<< HEAD
*.code-workspace

local/

=======
>>>>>>> 68d2cc93
# Testing artifacts
.pytest_cache/
.coverage
htmlcov/
.tox/

# Environment and config
.env
.env.local
*.env
<<<<<<< HEAD
passwords.json

# Sensitive credentials
passwords.json
passwords_vgc.json
=======
>>>>>>> 68d2cc93

# Documentation for AI assistants (optional - uncomment if desired)
# CLAUDE.md

# Jupyter notebooks (if any)
*.ipynb_checkpoints/

# macOS
.DS_Store
.AppleDouble
.LSOverride

# Logs
*.log
npm-debug.log*
yarn-debug.log*
yarn-error.log*

<<<<<<< HEAD
CLAUDE.md
pokemon-showdown/

*.code-workspace

local/

.venv/

showdown_ladder_vs.py
timeout_llm_player.py
=======
CLAUDE.md
>>>>>>> 68d2cc93
<|MERGE_RESOLUTION|>--- conflicted
+++ resolved
@@ -25,10 +25,7 @@
 # Battle logs and replays
 battle_log/*
 *.html
-<<<<<<< HEAD
 log_*.txt
-=======
->>>>>>> 68d2cc93
 
 # Test files and debugging
 test_bots.py
@@ -36,13 +33,10 @@
 example_openrouter_usage.py
 debug_*.py
 
-<<<<<<< HEAD
 *.code-workspace
 
 local/
 
-=======
->>>>>>> 68d2cc93
 # Testing artifacts
 .pytest_cache/
 .coverage
@@ -53,14 +47,10 @@
 .env
 .env.local
 *.env
-<<<<<<< HEAD
-passwords.json
 
 # Sensitive credentials
 passwords.json
 passwords_vgc.json
-=======
->>>>>>> 68d2cc93
 
 # Documentation for AI assistants (optional - uncomment if desired)
 # CLAUDE.md
@@ -79,18 +69,10 @@
 yarn-debug.log*
 yarn-error.log*
 
-<<<<<<< HEAD
 CLAUDE.md
 pokemon-showdown/
-
-*.code-workspace
-
-local/
 
 .venv/
 
 showdown_ladder_vs.py
-timeout_llm_player.py
-=======
-CLAUDE.md
->>>>>>> 68d2cc93
+timeout_llm_player.py